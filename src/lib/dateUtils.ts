--- conflicted
+++ resolved
@@ -313,7 +313,7 @@
 }
 
 /**
- * Função para formatar a data no formato "March 10 to 15"
+ * Função para formatar a data no formato "March 19 to 25"
  */
 export function formatWeekRange(startDate: Date, endDate: Date): string {
   const normStart = normalizeDate(startDate);
@@ -322,32 +322,13 @@
   const startDay = normStart.getUTCDate().toString();
   const endDay = normEnd.getUTCDate().toString();
   
-  const startMonth = format(normStart, 'MMMM', { locale: enUS }).toLowerCase();
-  const endMonth = format(normEnd, 'MMMM', { locale: enUS }).toLowerCase();
-  
-  // Traduzir os meses para português
-  const monthTranslations: { [key: string]: string } = {
-    'january': 'janeiro',
-    'february': 'fevereiro',
-    'march': 'março',
-    'april': 'abril',
-    'may': 'maio',
-    'june': 'junho',
-    'july': 'julho',
-    'august': 'agosto',
-    'september': 'setembro',
-    'october': 'outubro',
-    'november': 'novembro',
-    'december': 'dezembro'
-  };
-  
-  const startMonthPt = monthTranslations[startMonth] || startMonth;
-  const endMonthPt = monthTranslations[endMonth] || endMonth;
+  const startMonth = format(normStart, 'MMMM', { locale: enUS });
+  const endMonth = format(normEnd, 'MMMM', { locale: enUS });
   
   if (startMonth === endMonth) {
-    return `${startDay} a ${endDay} de ${startMonthPt}`;
+    return `${startMonth} ${startDay} to ${endDay}`;
   } else {
-    return `${startDay} de ${startMonthPt} a ${endDay} de ${endMonthPt}`;
+    return `${startMonth} ${startDay} to ${endMonth} ${endDay}`;
   }
 }
 
@@ -363,7 +344,7 @@
 }
 
 /**
- * Função para gerar as próximas 5 semanas
+ * Função para gerar semanas para funcionários, começando na segunda e terminando no sábado
  */
 export function getWeeks(currentDate: Date = new Date()): Array<{
   startDate: Date;
@@ -372,20 +353,13 @@
   value: string;
 }> {
   const weeks = [];
-  const today = normalizeDate(currentDate);
-  
-<<<<<<< HEAD
-  // Adicionar semana anterior
-  const previousWeekStart = addWeeksSafe(today, -1);
-  const previousWeekEnd = addDays(previousWeekStart, 6);
-=======
+  
   // Encontrar a segunda-feira da semana atual
   const currentWeekStart = getEmployeeWeekStart(currentDate);
   
   // Semana anterior
   const previousWeekStart = addWeeksSafe(currentWeekStart, -1);
   const previousWeekEnd = getEmployeeWeekEnd(previousWeekStart);
->>>>>>> ea898054
   weeks.push({
     startDate: previousWeekStart,
     endDate: previousWeekEnd,
@@ -393,11 +367,10 @@
     value: formatDateToISO(previousWeekStart)
   });
 
-<<<<<<< HEAD
-  // Adicionar semana atual e próximas 4 semanas
+  // Semana atual e próximas 4 semanas
   for (let i = 0; i < 5; i++) {
-    const weekStart = addWeeksSafe(today, i);
-    const weekEnd = addDays(weekStart, 6);
+    const weekStart = addWeeksSafe(currentWeekStart, i);
+    const weekEnd = getEmployeeWeekEnd(weekStart);
     weeks.push({
       startDate: weekStart,
       endDate: weekEnd,
@@ -405,34 +378,13 @@
       value: formatDateToISO(weekStart)
     });
   }
-=======
-  // Semana atual
-  const currentWeekEnd = getEmployeeWeekEnd(currentWeekStart);
-  weeks.push({
-    startDate: currentWeekStart,
-    endDate: currentWeekEnd,
-    label: formatWeekRange(currentWeekStart, currentWeekEnd),
-    value: formatDateToISO(currentWeekStart)
-  });
-
-  // Próxima semana
-  const nextWeekStart = addWeeksSafe(currentWeekStart, 1);
-  const nextWeekEnd = getEmployeeWeekEnd(nextWeekStart);
-  weeks.push({
-    startDate: nextWeekStart,
-    endDate: nextWeekEnd,
-    label: formatWeekRange(nextWeekStart, nextWeekEnd),
-    value: formatDateToISO(nextWeekStart)
-  });
->>>>>>> ea898054
 
   return weeks;
 }
 
 /**
- * Função para gerar as próximas 5 semanas de projetos
- */
-<<<<<<< HEAD
+ * Função para gerar semanas para projetos, começando na quarta e terminando na terça
+ */
 export function getProjectWeeks(currentDate: Date = new Date()): Array<{
   startDate: Date;
   endDate: Date;
@@ -440,21 +392,23 @@
   value: string;
 }> {
   const weeks = [];
-  const today = normalizeDate(currentDate);
-  
-  // Adicionar semana anterior
-  const previousWeekStart = getProjectWeekStart(addWeeksSafe(today, -1));
-  const previousWeekEnd = getProjectWeekEnd(previousWeekStart);
+  
+  // Encontrar a quarta-feira da semana atual
+  const currentWednesday = getProjectWeekStart(currentDate);
+  
+  // Semana anterior
+  const previousWednesday = addWeeksSafe(currentWednesday, -1);
+  const previousWeekEnd = getProjectWeekEnd(previousWednesday);
   weeks.push({
-    startDate: previousWeekStart,
+    startDate: previousWednesday,
     endDate: previousWeekEnd,
-    label: formatWeekRange(previousWeekStart, previousWeekEnd),
-    value: formatDateToISO(previousWeekStart)
-  });
-
-  // Adicionar semana atual e próximas 4 semanas
+    label: formatWeekRange(previousWednesday, previousWeekEnd),
+    value: formatDateToISO(previousWednesday)
+  });
+
+  // Semana atual e próximas 4 semanas
   for (let i = 0; i < 5; i++) {
-    const weekStart = getProjectWeekStart(addWeeksSafe(today, i));
+    const weekStart = addWeeksSafe(currentWednesday, i);
     const weekEnd = getProjectWeekEnd(weekStart);
     weeks.push({
       startDate: weekStart,
@@ -463,44 +417,6 @@
       value: formatDateToISO(weekStart)
     });
   }
-=======
-export function getNext5ProjectWeeks() {
-  const today = new Date();
-  
-  // Encontrar a quarta-feira da semana atual
-  const currentWednesday = getProjectWeekStart(today);
-  
-  const weeks = [];
-
-  // Semana anterior
-  const previousWednesday = addWeeksSafe(currentWednesday, -1);
-  const previousWeekEnd = getProjectWeekEnd(previousWednesday);
-  weeks.push({
-    value: format(previousWednesday, 'yyyy-MM-dd'),
-    label: formatWeekRange(previousWednesday, previousWeekEnd),
-    startDate: previousWednesday,
-    endDate: previousWeekEnd
-  });
-
-  // Semana atual
-  const currentWeekEnd = getProjectWeekEnd(currentWednesday);
-  weeks.push({
-    value: format(currentWednesday, 'yyyy-MM-dd'),
-    label: formatWeekRange(currentWednesday, currentWeekEnd),
-    startDate: currentWednesday,
-    endDate: currentWeekEnd
-  });
-
-  // Próxima semana
-  const nextWednesday = addWeeksSafe(currentWednesday, 1);
-  const nextWeekEnd = getProjectWeekEnd(nextWednesday);
-  weeks.push({
-    value: format(nextWednesday, 'yyyy-MM-dd'),
-    label: formatWeekRange(nextWednesday, nextWeekEnd),
-    startDate: nextWednesday,
-    endDate: nextWeekEnd
-  });
->>>>>>> ea898054
 
   return weeks;
 }
@@ -631,4 +547,51 @@
     console.error("Erro ao formatar data para exibição:", error);
     return '';
   }
+}
+
+/**
+ * Função de teste para verificar se as semanas estão sendo geradas corretamente
+ */
+export function testWeekRanges(): void {
+  console.group("=== TESTE DE GERAÇÃO DE SEMANAS ===");
+  
+  // Testar semanas de funcionários (segunda a sábado)
+  const employeeWeeks = getWeeks();
+  console.log("Semanas de Funcionários (segunda a sábado):");
+  employeeWeeks.forEach((week, index) => {
+    const start = week.startDate;
+    const end = week.endDate;
+    const startDay = start.getUTCDay(); // 0 = domingo, 1 = segunda, ...
+    const endDay = end.getUTCDay(); // 0 = domingo, 1 = segunda, ...
+    console.log(`Week ${index}:`, {
+      label: week.label,
+      startDate: start.toISOString(),
+      endDate: end.toISOString(),
+      startDay: ['Sunday', 'Monday', 'Tuesday', 'Wednesday', 'Thursday', 'Friday', 'Saturday'][startDay],
+      endDay: ['Sunday', 'Monday', 'Tuesday', 'Wednesday', 'Thursday', 'Friday', 'Saturday'][endDay],
+      isStartMonday: startDay === 1,
+      isEndSaturday: endDay === 6
+    });
+  });
+  
+  // Testar semanas de projetos (quarta a terça)
+  const projectWeeks = getProjectWeeks();
+  console.log("\nSemanas de Projetos (quarta a terça):");
+  projectWeeks.forEach((week, index) => {
+    const start = week.startDate;
+    const end = week.endDate;
+    const startDay = start.getUTCDay(); // 0 = domingo, 1 = segunda, ...
+    const endDay = end.getUTCDay(); // 0 = domingo, 1 = segunda, ...
+    console.log(`Week ${index}:`, {
+      label: week.label,
+      startDate: start.toISOString(),
+      endDate: end.toISOString(),
+      startDay: ['Sunday', 'Monday', 'Tuesday', 'Wednesday', 'Thursday', 'Friday', 'Saturday'][startDay],
+      endDay: ['Sunday', 'Monday', 'Tuesday', 'Wednesday', 'Thursday', 'Friday', 'Saturday'][endDay],
+      isStartWednesday: startDay === 3,
+      isEndTuesday: endDay === 2
+    });
+  });
+  
+  console.groupEnd();
 } 